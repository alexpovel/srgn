--- conflicted
+++ resolved
@@ -1,12 +1,7 @@
 [package]
 name = "srgn"
-<<<<<<< HEAD
 version = "0.13.5"
-edition = "2021"
-=======
-version = "0.13.4"
 edition = "2024"
->>>>>>> 29b3791e
 authors = ["Alex Povel <rust@alexpovel.de>"]
 description = "A grep-like tool which understands source code syntax and allows for manipulation in addition to search"
 license = "MIT OR Apache-2.0"
